/**
 * @flow
 */

import fs from 'fs-extra';
import path from 'path';
import untildify from 'untildify';
import { Exp, Credentials } from 'xdl';
import chalk from 'chalk';

import log from '../../log';
import BaseBuilder from './BaseBuilder';
import prompt from '../../prompt';
import * as utils from './utils';
import { PLATFORMS } from './constants';

const { ANDROID } = PLATFORMS;

export default class AndroidBuilder extends BaseBuilder {
  async run(options) {
    const buildOptions = options.publicUrl ? { publicUrl: options.publicUrl } : {};
    // Validate project
    const sdkVersion = await this.validateProject(buildOptions);
    const { releaseChannel } = options;
    // Check the status of any current builds
<<<<<<< HEAD
    await this.checkStatus({ platform: ANDROID, sdkVersion, releaseChannel, ...buildOptions });
=======
    await this.checkForBuildInProgress({
      platform: 'android',
      sdkVersion,
      releaseChannel,
      ...buildOptions,
    });
>>>>>>> b9d5bafc
    // Check for existing credentials, collect any missing credentials, and validate them
    await this.collectAndValidateCredentials(buildOptions);
    // Publish the current experience, if necessary
    let publishedExpIds = options.publicUrl ? undefined : await this.ensureReleaseExists(ANDROID);

    if (!options.publicUrl) {
      await this.checkStatusBeforeBuild({ platform: 'android', sdkVersion, releaseChannel });
    }

    // Initiate a build
    await this.build(publishedExpIds, ANDROID, buildOptions);
  }
  async _clearCredentials(options = {}) {
    const publicUrl = options.publicUrl;
    const {
      args: { username, remotePackageName, remoteFullPackageName: experienceName },
    } = publicUrl
      ? await Exp.getThirdPartyInfoAsync(publicUrl)
      : await Exp.getPublishInfoAsync(this.projectDir);

    const credentialMetadata = {
      username,
      experienceName,
      platform: ANDROID,
    };

    log.warn(
      `Clearing your Android build credentials from our build servers is a ${chalk.red(
        'PERMANENT and IRREVERSIBLE action.'
      )}`
    );
    log.warn(
      'Android keystores must be identical to the one previously used to submit your app to the Google Play Store.'
    );
    log.warn(
      'Please read https://docs.expo.io/versions/latest/guides/building-standalone-apps.html#if-you-choose-to-build-for-android for more info before proceeding.'
    );
    log.warn(
      "We'll store a backup of your Android keystore in this directory in case you decide to delete it from our servers."
    );
    let questions = [
      {
        type: 'confirm',
        name: 'confirm',
        message: 'Permanently delete the Android build credentials from our servers?',
      },
    ];

    const answers = await prompt(questions);

    if (answers.confirm) {
      log('Backing up your Android keystore now...');
      const backupKeystoreOutputPath = path.resolve(
        this.projectDir,
        `${remotePackageName}.jks.bak`
      );
      await Credentials.backupExistingAndroidCredentials({
        outputPath: backupKeystoreOutputPath,
        username,
        experienceName,
        log,
      });
      await Credentials.removeCredentialsForPlatform(ANDROID, credentialMetadata);
      log.warn('Removed existing credentials from Expo servers');
    }
  }

  async collectAndValidateCredentials(options = {}) {
    const publicUrl = options.publicUrl;
    const {
      args: { username, remoteFullPackageName: experienceName },
    } = publicUrl
      ? await Exp.getThirdPartyInfoAsync(publicUrl)
      : await Exp.getPublishInfoAsync(this.projectDir);

    const credentialMetadata = {
      username,
      experienceName,
      platform: ANDROID,
    };

    const credentialsExist = await Credentials.credentialsExistForPlatformAsync(credentialMetadata);

    if (this.checkEnv()) {
      await this.collectAndValidateCredentialsFromCI(credentialMetadata);
    } else if (this.options.clearCredentials || !credentialsExist) {
      console.log('');
      const questions = [
        {
          type: 'rawlist',
          name: 'uploadKeystore',
          message: `Would you like to upload a keystore or have us generate one for you?\nIf you don't know what this means, let us handle it! :)\n`,
          choices: [
            { name: 'Let Expo handle the process!', value: false },
            { name: 'I want to upload my own keystore!', value: true },
          ],
        },
        {
          type: 'input',
          name: 'keystorePath',
          message: `Path to keystore:`,
          validate: async keystorePath => {
            try {
              const keystorePathStats = await fs.stat(keystorePath);
              return keystorePathStats.isFile();
            } catch (e) {
              // file does not exist
              console.log('\nFile does not exist.');
              return false;
            }
          },
          filter: keystorePath => {
            keystorePath = untildify(keystorePath);
            if (!path.isAbsolute(keystorePath)) {
              keystorePath = path.resolve(keystorePath);
            }
            return keystorePath;
          },
          when: answers => answers.uploadKeystore,
        },
        {
          type: 'input',
          name: 'keystoreAlias',
          message: `Keystore Alias:`,
          validate: val => val !== '',
          when: answers => answers.uploadKeystore,
        },
        {
          type: 'password',
          name: 'keystorePassword',
          message: `Keystore Password:`,
          validate: val => val !== '',
          when: answers => answers.uploadKeystore,
        },
        {
          type: 'password',
          name: 'keyPassword',
          message: `Key Password:`,
          validate: (password, answers) => {
            if (password === '') {
              return false;
            }
            // Todo validate keystore passwords
            return true;
          },
          when: answers => answers.uploadKeystore,
        },
      ];

      const answers = await prompt(questions);

      if (!answers.uploadKeystore) {
        if (this.options.clearCredentials && credentialsExist) {
          await this._clearCredentials(options);
        }
        // just continue
      } else {
        const { keystorePath, keystoreAlias, keystorePassword, keyPassword } = answers;

        // read the keystore
        const keystoreData = await fs.readFile(keystorePath);

        const credentials = {
          keystore: keystoreData.toString('base64'),
          keystoreAlias,
          keystorePassword,
          keyPassword,
        };
        await Credentials.updateCredentialsForPlatform(ANDROID, credentials, credentialMetadata);
      }
    }
  }

  checkEnv() {
    return (
      this.options.keystorePath &&
      this.options.keystoreAlias &&
      process.env.EXPO_ANDROID_KEYSTORE_PASSWORD &&
      process.env.EXPO_ANDROID_KEY_PASSWORD
    );
  }

  async collectAndValidateCredentialsFromCI(credentialMetadata) {
    const credentials = {
      keystore: (await fs.readFile(this.options.keystorePath)).toString('base64'),
      keystoreAlias: this.options.keystoreAlias,
      keystorePassword: process.env.EXPO_ANDROID_KEYSTORE_PASSWORD,
      keyPassword: process.env.EXPO_ANDROID_KEY_PASSWORD,
    };
    await Credentials.updateCredentialsForPlatform(ANDROID, credentials, credentialMetadata);
  }

  async validateProject(options) {
    const publicUrl = options.publicUrl;
    const {
      args: { sdkVersion },
    } = publicUrl
      ? await Exp.getThirdPartyInfoAsync(publicUrl)
      : await Exp.getPublishInfoAsync(this.projectDir);
    await utils.checkIfSdkIsSupported(sdkVersion, ANDROID);
    return sdkVersion;
  }
}<|MERGE_RESOLUTION|>--- conflicted
+++ resolved
@@ -21,25 +21,19 @@
     const buildOptions = options.publicUrl ? { publicUrl: options.publicUrl } : {};
     // Validate project
     const sdkVersion = await this.validateProject(buildOptions);
-    const { releaseChannel } = options;
     // Check the status of any current builds
-<<<<<<< HEAD
-    await this.checkStatus({ platform: ANDROID, sdkVersion, releaseChannel, ...buildOptions });
-=======
     await this.checkForBuildInProgress({
-      platform: 'android',
+      platform: ANDROID,
       sdkVersion,
-      releaseChannel,
       ...buildOptions,
     });
->>>>>>> b9d5bafc
     // Check for existing credentials, collect any missing credentials, and validate them
     await this.collectAndValidateCredentials(buildOptions);
     // Publish the current experience, if necessary
     let publishedExpIds = options.publicUrl ? undefined : await this.ensureReleaseExists(ANDROID);
 
     if (!options.publicUrl) {
-      await this.checkStatusBeforeBuild({ platform: 'android', sdkVersion, releaseChannel });
+      await this.checkStatusBeforeBuild({ platform: ANDROID, sdkVersion });
     }
 
     // Initiate a build
